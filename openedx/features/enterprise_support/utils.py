from __future__ import unicode_literals

import hashlib

import six
from django.conf import settings
from django.utils.translation import ugettext as _

import third_party_auth
from third_party_auth import pipeline
from student.cookies import set_experiments_is_enterprise_cookie

from openedx.core.djangoapps.site_configuration import helpers as configuration_helpers
from openedx.core.djangolib.markup import HTML, Text
from edxmako.shortcuts import marketing_link


def get_cache_key(**kwargs):
    """
    Get MD5 encoded cache key for given arguments.

    Here is the format of key before MD5 encryption.
        key1:value1__key2:value2 ...

    Example:
        >>> get_cache_key(site_domain="example.com", resource="enterprise-learner")
        # Here is key format for above call
        # "site_domain:example.com__resource:enterprise-learner"
        a54349175618ff1659dee0978e3149ca

    Arguments:
        **kwargs: Key word arguments that need to be present in cache key.

    Returns:
         An MD5 encoded key uniquely identified by the key word arguments.
    """
    key = '__'.join(['{}:{}'.format(item, value) for item, value in six.iteritems(kwargs)])

    return hashlib.md5(key).hexdigest()


def update_logistration_context_for_enterprise(request, context, enterprise_customer):
    """
    Take the processed context produced by the view, determine if it's relevant
    to a particular Enterprise Customer, and update it to include that customer's
    enterprise metadata.

     Arguments:
         request (HttpRequest): The request for the logistration page.
         context (dict): Context for logistration page.
         enterprise_customer (dict): data for enterprise customer

    """
    sidebar_context = {}
    if enterprise_customer:
        sidebar_context = get_enterprise_sidebar_context(enterprise_customer)

    if sidebar_context:
        context['data']['registration_form_desc']['fields'] = enterprise_fields_only(
            context['data']['registration_form_desc']
        )
        context.update(sidebar_context)
        context['enable_enterprise_sidebar'] = True
        context['data']['hide_auth_warnings'] = True
        context['data']['enterprise_name'] = enterprise_customer['name']
    else:
        context['enable_enterprise_sidebar'] = False

    update_third_party_auth_context_for_enterprise(request, context, enterprise_customer)


def get_enterprise_sidebar_context(enterprise_customer):
    """
    Get context information for enterprise sidebar for the given enterprise customer.

    Enterprise Sidebar Context has the following key-value pairs.
    {
        'enterprise_name': 'Enterprise Name',
        'enterprise_logo_url': 'URL of the enterprise logo image',
        'enterprise_branded_welcome_string': 'Human readable welcome message customized for the enterprise',
        'platform_welcome_string': 'Human readable welcome message for an enterprise learner',
    }
    """
    platform_name = configuration_helpers.get_value('PLATFORM_NAME', settings.PLATFORM_NAME)

    branding_configuration = enterprise_customer.get('branding_configuration', {})
    logo_url = branding_configuration.get('logo', '') if isinstance(branding_configuration, dict) else ''

    branded_welcome_template = configuration_helpers.get_value(
        'ENTERPRISE_SPECIFIC_BRANDED_WELCOME_TEMPLATE',
        settings.ENTERPRISE_SPECIFIC_BRANDED_WELCOME_TEMPLATE
    )

    branded_welcome_string = Text(branded_welcome_template).format(
        start_bold=HTML('<b>'),
        end_bold=HTML('</b>'),
        line_break=HTML('<br/>'),
        enterprise_name=enterprise_customer['name'],
        platform_name=platform_name,
        privacy_policy_link_start=HTML("<a href='{pp_url}' target='_blank'>").format(
<<<<<<< HEAD
            pp_url='https://www.edx.org/edx-privacy-policy'
=======
            pp_url=settings.MKTG_URLS.get('PRIVACY', 'https://www.edx.org/edx-privacy-policy')
>>>>>>> 2e8444e6
        ),
        privacy_policy_link_end=HTML("</a>"),
    )

    platform_welcome_template = configuration_helpers.get_value(
        'ENTERPRISE_PLATFORM_WELCOME_TEMPLATE',
        settings.ENTERPRISE_PLATFORM_WELCOME_TEMPLATE
    )
    platform_welcome_string = platform_welcome_template.format(platform_name=platform_name)

    return {
        'enterprise_name': enterprise_customer['name'],
        'enterprise_logo_url': logo_url,
        'enterprise_branded_welcome_string': branded_welcome_string,
        'platform_welcome_string': platform_welcome_string,
    }


def enterprise_fields_only(fields):
    """
    Take the received field definition, and exclude those fields that we don't want
    to require if the user is going to be a member of an Enterprise Customer.
    """
    enterprise_exclusions = configuration_helpers.get_value(
        'ENTERPRISE_EXCLUDED_REGISTRATION_FIELDS',
        settings.ENTERPRISE_EXCLUDED_REGISTRATION_FIELDS
    )
    return [field for field in fields['fields'] if field['name'] not in enterprise_exclusions]


def update_third_party_auth_context_for_enterprise(request, context, enterprise_customer=None):
    """
    Return updated context of third party auth with modified for enterprise.

    Arguments:
        request (HttpRequest): The request for the logistration page.
        context (dict): Context for third party auth providers and auth pipeline.
        enterprise_customer (dict): data for enterprise customer

    Returns:
         context (dict): Updated context of third party auth with modified
         `errorMessage`.
    """
    if context['data']['third_party_auth']['errorMessage']:
        context['data']['third_party_auth']['errorMessage'] = Text(_(
            u'We are sorry, you are not authorized to access {platform_name} via this channel. '
            u'Please contact your learning administrator or manager in order to access {platform_name}.'
            u'{line_break}{line_break}'
            u'Error Details:{line_break}{error_message}')
        ).format(
            platform_name=configuration_helpers.get_value('PLATFORM_NAME', settings.PLATFORM_NAME),
            error_message=context['data']['third_party_auth']['errorMessage'],
            line_break=HTML('<br/>')
        )

    if enterprise_customer:
        context['data']['third_party_auth']['providers'] = []
        context['data']['third_party_auth']['secondaryProviders'] = []

    running_pipeline = pipeline.get(request)
    if running_pipeline is not None:
        current_provider = third_party_auth.provider.Registry.get_from_pipeline(running_pipeline)
        if current_provider is not None and current_provider.skip_registration_form and enterprise_customer:
            # For enterprise (and later for everyone), we need to get explicit consent to the
            # Terms of service instead of auto submitting the registration form outright.
            context['data']['third_party_auth']['autoSubmitRegForm'] = False
            context['data']['third_party_auth']['autoRegisterWelcomeMessage'] = Text(_(
                'Thank you for joining {platform_name}. '
                'Just a couple steps before you start learning!')
            ).format(
                platform_name=configuration_helpers.get_value('PLATFORM_NAME', settings.PLATFORM_NAME)
            )
            context['data']['third_party_auth']['registerFormSubmitButtonText'] = _('Continue')

    return context


def handle_enterprise_cookies_for_logistration(request, response, context):
    """
    Helper method for setting or deleting enterprise cookies on logistration response.

    Arguments:
        request (HttpRequest): The request for the logistration page.
        response (HttpResponse): The response for the logistration page.
        context (dict): Context for logistration page.

    """
    # This cookie can be used for tests or minor features,
    # but should not be used for payment related or other critical work
    # since users can edit their cookies
    set_experiments_is_enterprise_cookie(request, response, context['enable_enterprise_sidebar'])

    # Remove enterprise cookie so that subsequent requests show default login page.
    response.delete_cookie(
        configuration_helpers.get_value('ENTERPRISE_CUSTOMER_COOKIE_NAME', settings.ENTERPRISE_CUSTOMER_COOKIE_NAME),
        domain=configuration_helpers.get_value('BASE_COOKIE_DOMAIN', settings.BASE_COOKIE_DOMAIN),
    )


def update_account_settings_context_for_enterprise(context, enterprise_customer):
    """
    Take processed context for account settings page and update it taking enterprise customer into account.

     Arguments:
         context (dict): Context for account settings page.
         enterprise_customer (dict): data for enterprise customer

    """
    enterprise_context = {
        'enterprise_name': None,
        'sync_learner_profile_data': False,
        'edx_support_url': configuration_helpers.get_value('SUPPORT_SITE_LINK', settings.SUPPORT_SITE_LINK),
        'enterprise_readonly_account_fields': {
            'fields': settings.ENTERPRISE_READONLY_ACCOUNT_FIELDS
        }
    }

    if enterprise_customer:
        enterprise_context['enterprise_name'] = enterprise_customer['name']
        identity_provider = third_party_auth.provider.Registry.get(
            provider_id=enterprise_customer['identity_provider'],
        )
        if identity_provider:
            enterprise_context['sync_learner_profile_data'] = identity_provider.sync_learner_profile_data

    context.update(enterprise_context)


def get_enterprise_learner_generic_name(request):
    """
    Get a generic name concatenating the Enterprise Customer name and 'Learner'.

    Temporary solution for hiding potentially sensitive SSO names.
    When a more complete solution is put in place, delete this function and all of its uses.
    """
    # Prevent a circular import. This function makes sense to be in this module though. And see function description.
    from openedx.features.enterprise_support.api import enterprise_customer_for_request
    enterprise_customer = enterprise_customer_for_request(request)
    return (
        enterprise_customer['name'] + 'Learner'
        if enterprise_customer and enterprise_customer['replace_sensitive_sso_username']
        else ''
    )<|MERGE_RESOLUTION|>--- conflicted
+++ resolved
@@ -98,11 +98,7 @@
         enterprise_name=enterprise_customer['name'],
         platform_name=platform_name,
         privacy_policy_link_start=HTML("<a href='{pp_url}' target='_blank'>").format(
-<<<<<<< HEAD
-            pp_url='https://www.edx.org/edx-privacy-policy'
-=======
             pp_url=settings.MKTG_URLS.get('PRIVACY', 'https://www.edx.org/edx-privacy-policy')
->>>>>>> 2e8444e6
         ),
         privacy_policy_link_end=HTML("</a>"),
     )
