--- conflicted
+++ resolved
@@ -82,13 +82,8 @@
     )
 
     return render_to_response('component.html', {
-<<<<<<< HEAD
-        'preview': get_module_previews(request, component)[0],
+        'preview': get_preview_html(request, component, 0),
         'editor': component.runtime.render(component, None, 'studio_view').content,
-=======
-        'preview': get_preview_html(request, component, 0),
-        'editor': wrap_xmodule(component.get_html, component, 'xmodule_edit.html')(),
->>>>>>> 6a3f0c14
     })
 
 
