"""
Models for Student Information

Replication Notes

In our live deployment, we intend to run in a scenario where there is a pool of
Portal servers that hold the canoncial user information and that user 
information is replicated to slave Course server pools. Each Course has a set of
servers that serves only its content and has users that are relevant only to it.

We replicate the following tables into the Course DBs where the user is 
enrolled. Only the Portal servers should ever write to these models.
* UserProfile
* CourseEnrollment

We do a partial replication of:
* User -- Askbot extends this and uses the extra fields, so we replicate only
          the stuff that comes with basic django_auth and ignore the rest.)

There are a couple different scenarios:

1. There's an update of User or UserProfile -- replicate it to all Course DBs
   that the user is enrolled in (found via CourseEnrollment).
2. There's a change in CourseEnrollment. We need to push copies of UserProfile,
   CourseEnrollment, and the base fields in User

Migration Notes

If you make changes to this model, be sure to create an appropriate migration
file and check it in at the same time as your model changes. To do that,

1. Go to the mitx dir
2. django-admin.py schemamigration student --auto --settings=lms.envs.dev --pythonpath=. description_of_your_change
3. Add the migration file created in mitx/common/djangoapps/student/migrations/
"""
from datetime import datetime
import json
import logging
import uuid

from django.conf import settings
from django.contrib.auth.models import User
from django.db import models
from django.db.models.signals import post_delete, post_save
from django.dispatch import receiver
from django_countries import CountryField

from django.db.models.signals import post_save
from django.dispatch import receiver

from functools import partial

<<<<<<< HEAD
import comment_client

import logging

=======
import comment_client as cc

import logging

from xmodule.modulestore.django import modulestore
>>>>>>> 5faed9c0

#from cache_toolbox import cache_model, cache_relation

log = logging.getLogger(__name__)

class UserProfile(models.Model):
    """This is where we store all the user demographic fields. We have a 
    separate table for this rather than extending the built-in Django auth_user.

    Notes:
        * Some fields are legacy ones from the first run of 6.002, from which 
          we imported many users.
        * Fields like name and address are intentionally open ended, to account
          for international variations. An unfortunate side-effect is that we
          cannot efficiently sort on last names for instance.

    Replication:
        * Only the Portal servers should ever modify this information.
        * All fields are replicated into relevant Course databases

    Some of the fields are legacy ones that were captured during the initial
    MITx fall prototype.
    """

    class Meta:
        db_table = "auth_userprofile"

    ## CRITICAL TODO/SECURITY
    # Sanitize all fields.
    # This is not visible to other users, but could introduce holes later
    user = models.OneToOneField(User, unique=True, db_index=True, related_name='profile')
    name = models.CharField(blank=True, max_length=255, db_index=True)

    meta = models.TextField(blank=True)  # JSON dictionary for future expansion
    courseware = models.CharField(blank=True, max_length=255, default='course.xml')

    # Location is no longer used, but is held here for backwards compatibility
    # for users imported from our first class.
    language = models.CharField(blank=True, max_length=255, db_index=True)
    location = models.CharField(blank=True, max_length=255, db_index=True)

    # Optional demographic data we started capturing from Fall 2012
    this_year = datetime.now().year
    VALID_YEARS = range(this_year, this_year - 120, -1)
    year_of_birth = models.IntegerField(blank=True, null=True, db_index=True)
    GENDER_CHOICES = (('m', 'Male'), ('f', 'Female'), ('o', 'Other'))
    gender = models.CharField(blank=True, null=True, max_length=6, db_index=True,
                              choices=GENDER_CHOICES)
    LEVEL_OF_EDUCATION_CHOICES = (('p_se', 'Doctorate in science or engineering'),
                                  ('p_oth', 'Doctorate in another field'),
                                  ('m', "Master's or professional degree"),
                                  ('b', "Bachelor's degree"),
                                  ('hs', "Secondary/high school"),
                                  ('jhs', "Junior secondary/junior high/middle school"),
                                  ('el', "Elementary/primary school"),
                                  ('none', "None"),
                                  ('other', "Other"))
    level_of_education = models.CharField(
                            blank=True, null=True, max_length=6, db_index=True,
                            choices=LEVEL_OF_EDUCATION_CHOICES
                         )
    mailing_address = models.TextField(blank=True, null=True)
    goals = models.TextField(blank=True, null=True)

    def get_meta(self):
        js_str = self.meta
        if not js_str:
            js_str = dict()
        else:
            js_str = json.loads(self.meta)

        return js_str

    def set_meta(self, js):
        self.meta = json.dumps(js)


## TODO: Should be renamed to generic UserGroup, and possibly
# Given an optional field for type of group
class UserTestGroup(models.Model):
    users = models.ManyToManyField(User, db_index=True)
    name = models.CharField(blank=False, max_length=32, db_index=True)
    description = models.TextField(blank=True)


class Registration(models.Model):
    ''' Allows us to wait for e-mail before user is registered. A
        registration profile is created when the user creates an
        account, but that account is inactive. Once the user clicks
        on the activation key, it becomes active. '''
    class Meta:
        db_table = "auth_registration"

    user = models.ForeignKey(User, unique=True)
    activation_key = models.CharField(('activation key'), max_length=32, unique=True, db_index=True)

    def register(self, user):
        # MINOR TODO: Switch to crypto-secure key
        self.activation_key = uuid.uuid4().hex
        self.user = user
        self.save()

    def activate(self):
        self.user.is_active = True
        self.user.save()
        #self.delete()


class PendingNameChange(models.Model):
    user = models.OneToOneField(User, unique=True, db_index=True)
    new_name = models.CharField(blank=True, max_length=255)
    rationale = models.CharField(blank=True, max_length=1024)


class PendingEmailChange(models.Model):
    user = models.OneToOneField(User, unique=True, db_index=True)
    new_email = models.CharField(blank=True, max_length=255, db_index=True)
    activation_key = models.CharField(('activation key'), max_length=32, unique=True, db_index=True)


class CourseEnrollment(models.Model):
    user = models.ForeignKey(User)
    course_id = models.CharField(max_length=255, db_index=True)

    created = models.DateTimeField(auto_now_add=True, null=True, db_index=True)

    class Meta:
        unique_together = (('user', 'course_id'), )

#cache_relation(User.profile)

#### Helper methods for use from python manage.py shell.


def get_user(email):
    u = User.objects.get(email=email)
    up = UserProfile.objects.get(user=u)
    return u, up


def user_info(email):
    u, up = get_user(email)
    print "User id", u.id
    print "Username", u.username
    print "E-mail", u.email
    print "Name", up.name
    print "Location", up.location
    print "Language", up.language
    return u, up


def change_email(old_email, new_email):
    u = User.objects.get(email=old_email)
    u.email = new_email
    u.save()


def change_name(email, new_name):
    u, up = get_user(email)
    up.name = new_name
    up.save()


def user_count():
    print "All users", User.objects.all().count()
    print "Active users", User.objects.filter(is_active=True).count()
    return User.objects.all().count()


def active_user_count():
    return User.objects.filter(is_active=True).count()


def create_group(name, description):
    utg = UserTestGroup()
    utg.name = name
    utg.description = description
    utg.save()


def add_user_to_group(user, group):
    utg = UserTestGroup.objects.get(name=group)
    utg.users.add(User.objects.get(username=user))
    utg.save()


def remove_user_from_group(user, group):
    utg = UserTestGroup.objects.get(name=group)
    utg.users.remove(User.objects.get(username=user))
    utg.save()

default_groups = {'email_future_courses': 'Receive e-mails about future MITx courses',
                  'email_helpers': 'Receive e-mails about how to help with MITx',
                  'mitx_unenroll': 'Fully unenrolled -- no further communications',
                  '6002x_unenroll': 'Took and dropped 6002x'}


def add_user_to_default_group(user, group):
    try:
        utg = UserTestGroup.objects.get(name=group)
    except UserTestGroup.DoesNotExist:
        utg = UserTestGroup()
        utg.name = group
        utg.description = default_groups[group]
        utg.save()
    utg.users.add(User.objects.get(username=user))
    utg.save()

@receiver(post_save, sender=User)
def update_user_information(sender, instance, created, **kwargs):
<<<<<<< HEAD
    if created:
        func = comment_client.create_user
    else:
        func = partial(comment_client.update_user, user_id=instance.id)
    try:
        func(attributes={
            'id': instance.id,
            'username': instance.username,
            'email': instance.email,
        })
    except Exception as e:
        log = logging.getLogger("mitx.discussion")
        log.error(unicode(e))
        log.error("update user info to discussion failed for user with id: " + str(instance.id))
=======
    try:
        cc_user = cc.User.from_django_user(instance)
        cc_user.save()
    except Exception as e:
        log = logging.getLogger("mitx.discussion")
        log.error(unicode(e))
        log.error("update user info to discussion failed for user with id: " + str(instance.id))

########################## REPLICATION SIGNALS #################################
@receiver(post_save, sender=User)
def replicate_user_save(sender, **kwargs):
    user_obj = kwargs['instance']
    if not should_replicate(user_obj):
        return
    for course_db_name in db_names_to_replicate_to(user_obj.id):
        replicate_user(user_obj, course_db_name)

@receiver(post_save, sender=CourseEnrollment)
def replicate_enrollment_save(sender, **kwargs):
    """This is called when a Student enrolls in a course. It has to do the 
    following:

    1. Make sure the User is copied into the Course DB. It may already exist 
       (someone deleting and re-adding a course). This has to happen first or
       the foreign key constraint breaks.
    2. Replicate the CourseEnrollment.
    3. Replicate the UserProfile.
    """
    if not is_portal():
        return

    enrollment_obj = kwargs['instance']
    log.debug("Replicating user because of new enrollment")
    replicate_user(enrollment_obj.user, enrollment_obj.course_id)

    log.debug("Replicating enrollment because of new enrollment")
    replicate_model(CourseEnrollment.save, enrollment_obj, enrollment_obj.user_id)

    log.debug("Replicating user profile because of new enrollment")
    user_profile = UserProfile.objects.get(user_id=enrollment_obj.user_id)
    replicate_model(UserProfile.save, user_profile, enrollment_obj.user_id)
 
@receiver(post_delete, sender=CourseEnrollment)
def replicate_enrollment_delete(sender, **kwargs):
    enrollment_obj = kwargs['instance']
    return replicate_model(CourseEnrollment.delete, enrollment_obj, enrollment_obj.user_id)
 
@receiver(post_save, sender=UserProfile)
def replicate_userprofile_save(sender, **kwargs):
    """We just updated the UserProfile (say an update to the name), so push that
    change to all Course DBs that we're enrolled in."""
    user_profile_obj = kwargs['instance']
    return replicate_model(UserProfile.save, user_profile_obj, user_profile_obj.user_id)

 
######### Replication functions #########
USER_FIELDS_TO_COPY = ["id", "username", "first_name", "last_name", "email",
                       "password", "is_staff", "is_active", "is_superuser",
                       "last_login", "date_joined"]

def replicate_user(portal_user, course_db_name):
    """Replicate a User to the correct Course DB. This is more complicated than
    it should be because Askbot extends the auth_user table and adds its own 
    fields. So we need to only push changes to the standard fields and leave
    the rest alone so that Askbot changes at the Course DB level don't get 
    overridden.
    """
    try:
        course_user = User.objects.using(course_db_name).get(id=portal_user.id)
        log.debug("User {0} found in Course DB, replicating fields to {1}"
                  .format(course_user, course_db_name))
    except User.DoesNotExist:
        log.debug("User {0} not found in Course DB, creating copy in {1}"
                  .format(portal_user, course_db_name))
        course_user = User()

    for field in USER_FIELDS_TO_COPY:
        setattr(course_user, field, getattr(portal_user, field))

    mark_handled(course_user)
    course_user.save(using=course_db_name)
    unmark(course_user)

def replicate_model(model_method, instance, user_id):
    """
    model_method is the model action that we want replicated. For instance, 
                 UserProfile.save
    """
    if not should_replicate(instance):
        return

    course_db_names = db_names_to_replicate_to(user_id)
    log.debug("Replicating {0} for user {1} to DBs: {2}"
              .format(model_method, user_id, course_db_names))

    mark_handled(instance)
    for db_name in course_db_names:
        model_method(instance, using=db_name)
    unmark(instance)

######### Replication Helpers #########

def is_valid_course_id(course_id):
    """Right now, the only database that's not a course database is 'default'.
    I had nicer checking in here originally -- it would scan the courses that
    were in the system and only let you choose that. But it was annoying to run
    tests with, since we don't have course data for some for our course test 
    databases. Hence the lazy version.
    """
    return course_id != 'default'

def is_portal():
    """Are we in the portal pool? Only Portal servers are allowed to replicate
    their changes. For now, only Portal servers see multiple DBs, so we use
    that to decide."""
    return len(settings.DATABASES) > 1

def db_names_to_replicate_to(user_id):
    """Return a list of DB names that this user_id is enrolled in."""
    return [c.course_id
            for c in CourseEnrollment.objects.filter(user_id=user_id)
            if is_valid_course_id(c.course_id)]

def marked_handled(instance):
    """Have we marked this instance as being handled to avoid infinite loops
    caused by saving models in post_save hooks for the same models?"""
    return hasattr(instance, '_do_not_copy_to_course_db') and instance._do_not_copy_to_course_db

def mark_handled(instance):
    """You have to mark your instance with this function or else we'll go into
    an infinite loop since we're putting listeners on Model saves/deletes and 
    the act of replication requires us to call the same model method.

    We create a _replicated attribute to differentiate the first save of this
    model vs. the duplicate save we force on to the course database. Kind of
    a hack -- suggestions welcome.
    """
    instance._do_not_copy_to_course_db = True

def unmark(instance):
    """If we don't unmark a model after we do replication, then consecutive 
    save() calls won't be properly replicated."""
    instance._do_not_copy_to_course_db = False

def should_replicate(instance):
    """Should this instance be replicated? We need to be a Portal server and
    the instance has to not have been marked_handled."""
    if marked_handled(instance):
        # Basically, avoid an infinite loop. You should 
        log.debug("{0} should not be replicated because it's been marked"
                  .format(instance))
        return False
    if not is_portal():
        log.debug("{0} should not be replicated because we're not a portal."
                  .format(instance))
        return False
    return True
>>>>>>> 5faed9c0
<|MERGE_RESOLUTION|>--- conflicted
+++ resolved
@@ -50,18 +50,11 @@
 
 from functools import partial
 
-<<<<<<< HEAD
-import comment_client
+import comment_client as cc
 
 import logging
 
-=======
-import comment_client as cc
-
-import logging
-
 from xmodule.modulestore.django import modulestore
->>>>>>> 5faed9c0
 
 #from cache_toolbox import cache_model, cache_relation
 
@@ -272,22 +265,6 @@
 
 @receiver(post_save, sender=User)
 def update_user_information(sender, instance, created, **kwargs):
-<<<<<<< HEAD
-    if created:
-        func = comment_client.create_user
-    else:
-        func = partial(comment_client.update_user, user_id=instance.id)
-    try:
-        func(attributes={
-            'id': instance.id,
-            'username': instance.username,
-            'email': instance.email,
-        })
-    except Exception as e:
-        log = logging.getLogger("mitx.discussion")
-        log.error(unicode(e))
-        log.error("update user info to discussion failed for user with id: " + str(instance.id))
-=======
     try:
         cc_user = cc.User.from_django_user(instance)
         cc_user.save()
@@ -444,5 +421,4 @@
         log.debug("{0} should not be replicated because we're not a portal."
                   .format(instance))
         return False
-    return True
->>>>>>> 5faed9c0
+    return True