from __future__ import absolute_import

import logging
import random

from lxml import etree
from web_fragments.fragment import Fragment
from xblock.fields import Integer, Scope
from xmodule.seq_module import SequenceDescriptor
from xmodule.x_module import STUDENT_VIEW, XModule

log = logging.getLogger('edx.' + __name__)


class RandomizeFields(object):
    choice = Integer(help="Which random child was chosen", scope=Scope.user_state)


class RandomizeModule(RandomizeFields, XModule):
    """
    Chooses a random child module.  Chooses the same one every time for each student.

     Example:
     <randomize>
     <problem url_name="problem1" />
     <problem url_name="problem2" />
     <problem url_name="problem3" />
     </randomize>

    User notes:

      - If you're randomizing amongst graded modules, each of them MUST be worth the same
        number of points.  Otherwise, the earth will be overrun by monsters from the
        deeps.  You have been warned.

    Technical notes:
      - There is more dark magic in this code than I'd like.  The whole varying-children +
        grading interaction is a tangle between super and subclasses of descriptors and
        modules.
"""
    def __init__(self, *args, **kwargs):
        super(RandomizeModule, self).__init__(*args, **kwargs)

        # NOTE: calling self.get_children() doesn't work until we've picked a choice
        num_choices = len(self.descriptor.get_children())

<<<<<<< HEAD
        if self.choice and self.choice > num_choices:
=======
        if self.choice is not None and self.choice > num_choices:
>>>>>>> ea8a10e9
            # Oops.  Children changed. Reset.
            self.choice = None

        if self.choice is None:
            # choose one based on the system seed, or randomly if that's not available
            if num_choices > 0:
                if self.system.seed is not None:
                    self.choice = self.system.seed % num_choices
                else:
                    self.choice = random.randrange(0, num_choices)

        if self.choice is not None:
            # Now get_children() should return a list with one element
            log.debug("children of randomize module (should be only 1): %s", self.child)

    @property
    def child_descriptor(self):
        """ Return descriptor of selected choice """
        if self.choice is None:
            return None
        return self.descriptor.get_children()[self.choice]

    @property
    def child(self):
        """ Return module instance of selected choice """
        child_descriptor = self.child_descriptor
        if child_descriptor is None:
            return None
        return self.system.get_module(child_descriptor)

    def get_child_descriptors(self):
        """
        For grading--return just the chosen child.
        """
        if self.child_descriptor is None:
            return []

        return [self.child_descriptor]

    def student_view(self, context):
        if self.child is None:
            # raise error instead?  In fact, could complain on descriptor load...
            return Fragment(content=u"<div>Nothing to randomize between</div>")

        return self.child.render(STUDENT_VIEW, context)

    def get_icon_class(self):
        return self.child.get_icon_class() if self.child else 'other'


class RandomizeDescriptor(RandomizeFields, SequenceDescriptor):
    # the editing interface can be the same as for sequences -- just a container
    module_class = RandomizeModule
    resources_dir = None

    filename_extension = "xml"

    show_in_read_only_mode = True

    def definition_to_xml(self, resource_fs):

        xml_object = etree.Element('randomize')
        for child in self.get_children():
            self.runtime.add_block_as_child_node(child, xml_object)
        return xml_object

    def has_dynamic_children(self):
        """
        Grading needs to know that only one of the children is actually "real".  This
        makes it use module.get_child_descriptors().
        """
        return True<|MERGE_RESOLUTION|>--- conflicted
+++ resolved
@@ -44,11 +44,7 @@
         # NOTE: calling self.get_children() doesn't work until we've picked a choice
         num_choices = len(self.descriptor.get_children())
 
-<<<<<<< HEAD
-        if self.choice and self.choice > num_choices:
-=======
         if self.choice is not None and self.choice > num_choices:
->>>>>>> ea8a10e9
             # Oops.  Children changed. Reset.
             self.choice = None
 
