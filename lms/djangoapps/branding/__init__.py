--- conflicted
+++ resolved
@@ -15,11 +15,7 @@
                if isinstance(c, CourseDescriptor)]
     courses = sorted(courses, key=lambda course: course.number)
 
-<<<<<<< HEAD
-    subdomain = MicrositeConfiguration.get_microsite_configuration_value('subdomain', 'default')
-=======
     subdomain = microsite.get_value('subdomain', 'default')
->>>>>>> 76566be2
 
     # See if we have filtered course listings in this domain
     filtered_visible_ids = None
