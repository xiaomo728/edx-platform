# -*- coding: utf-8 -*-
"""
Models for Student Identity Verification

This is where we put any models relating to establishing the real-life identity
of a student over a period of time. Right now, the only models are the abstract
`PhotoVerification`, and its one concrete implementation
`SoftwareSecurePhotoVerification`. The hope is to keep as much of the
photo verification process as generic as possible.
"""
import functools
import json
import logging
import os.path
import uuid
from datetime import datetime, timedelta
from email.utils import formatdate

import pytz
import requests
import six
from django.conf import settings
from django.contrib.auth.models import User
from django.contrib.contenttypes.fields import GenericForeignKey
from django.contrib.contenttypes.models import ContentType
from django.core.cache import cache
from django.core.files.base import ContentFile
from django.core.urlresolvers import reverse
from django.db import models
from django.dispatch import receiver
from django.utils.functional import cached_property
from django.utils.translation import ugettext_lazy
from model_utils import Choices
from model_utils.models import StatusModel, TimeStampedModel
from opaque_keys.edx.django.models import CourseKeyField

from lms.djangoapps.verify_student.ssencrypt import (
    encrypt_and_encode,
    generate_signed_message,
    random_aes_key,
    rsa_encrypt
)
from openedx.core.djangoapps.signals.signals import LEARNER_NOW_VERIFIED
from openedx.core.storage import get_storage

from .utils import earliest_allowed_verification_date

log = logging.getLogger(__name__)


def generateUUID():  # pylint: disable=invalid-name
    """ Utility function; generates UUIDs """
    return str(uuid.uuid4())


class VerificationException(Exception):
    pass


def status_before_must_be(*valid_start_statuses):
    """
    Helper decorator with arguments to make sure that an object with a `status`
    attribute is in one of a list of acceptable status states before a method
    is called. You could use it in a class definition like:

        @status_before_must_be("submitted", "approved", "denied")
        def refund_user(self, user_id):
            # Do logic here...

    If the object has a status that is not listed when the `refund_user` method
    is invoked, it will throw a `VerificationException`. This is just to avoid
    distracting boilerplate when looking at a Model that needs to go through a
    workflow process.
    """
    def decorator_func(func):
        """
        Decorator function that gets returned
        """
        @functools.wraps(func)
        def with_status_check(obj, *args, **kwargs):
            if obj.status not in valid_start_statuses:
                exception_msg = (
                    u"Error calling {} {}: status is '{}', must be one of: {}"
                ).format(func, obj, obj.status, valid_start_statuses)
                raise VerificationException(exception_msg)
            return func(obj, *args, **kwargs)

        return with_status_check

    return decorator_func


class IDVerificationAttempt(StatusModel):
    """
    Each IDVerificationAttempt represents a Student's attempt to establish
    their identity through one of several methods that inherit from this Model,
    including PhotoVerification and SSOVerification.
    """
    STATUS = Choices('created', 'ready', 'submitted', 'must_retry', 'approved', 'denied')
    user = models.ForeignKey(User, db_index=True)

    # They can change their name later on, so we want to copy the value here so
    # we always preserve what it was at the time they requested. We only copy
    # this value during the mark_ready() step. Prior to that, you should be
    # displaying the user's name from their user.profile.name.
    name = models.CharField(blank=True, max_length=255)

    created_at = models.DateTimeField(auto_now_add=True, db_index=True)
    updated_at = models.DateTimeField(auto_now=True, db_index=True)

    class Meta(object):
        app_label = "verify_student"
        abstract = True
        ordering = ['-created_at']

    @property
    def expiration_datetime(self):
        """Datetime that the verification will expire. """
        days_good_for = settings.VERIFY_STUDENT["DAYS_GOOD_FOR"]
        return self.created_at + timedelta(days=days_good_for)

<<<<<<< HEAD
=======
    def active_at_datetime(self, deadline):
        """Check whether the verification was active at a particular datetime.

        Arguments:
            deadline (datetime): The date at which the verification was active
                (created before and expiration datetime is after today).

        Returns:
            bool

        """
        return (
            self.created_at < deadline and
            self.expiration_datetime > datetime.now(pytz.UTC)
        )


class IDVerification(IDVerificationAttempt):
    """

    """
    content_type = models.ForeignKey(ContentType)
    object_id = models.PositiveIntegerField()
    content_object = GenericForeignKey('content_type', 'object_id')

    class Meta(object):
        app_label = "verify_student"
        ordering = ['-created_at']


def post_save_id_verification(sender, instance, created, **kwargs):
    """
    Post save handler to create/update IDVerificationAttempt instances.
    """
    content_type = ContentType.objects.get_for_model(instance)
    try:
        id_verification = IDVerification.objects.get(content_type=content_type, object_id=instance.id)
    except IDVerification.DoesNotExist:
        id_verification = IDVerification(content_type=content_type, object_id=instance.id)
    id_verification.status = instance.status
    id_verification.user = instance.user
    id_verification.name = instance.name
    id_verification.created_at = instance.created_at
    id_verification.updated_at = instance.updated_at
    id_verification.save()

>>>>>>> 6f735fbb

class SSOVerification(IDVerificationAttempt):
    """
    Each SSOVerification represents a Student's attempt to establish their identity
    by signing in with SSO. ID verification through SSO bypasses the need for
    photo verification.
    """

    OAUTH2 = 'third_party_auth.models.OAuth2ProviderConfig'
    SAML = 'third_party_auth.models.SAMLProviderConfig'
    LTI = 'third_party_auth.models.LTIProviderConfig'
    IDENTITY_PROVIDER_TYPE_CHOICES = (
        (OAUTH2, 'OAuth2 Provider'),
        (SAML, 'SAML Provider'),
        (LTI, 'LTI Provider'),
    )

    identity_provider_type = models.CharField(
        max_length=100,
        blank=False,
        choices=IDENTITY_PROVIDER_TYPE_CHOICES,
        default=SAML,
        help_text=(
            'Specifies which type of Identity Provider this verification originated from.'
        )
    )

    identity_provider_slug = models.SlugField(
        max_length=30, db_index=True, default='default',
        help_text=(
            'The slug uniquely identifying the Identity Provider this verification originated from.'
        ))

    class Meta(object):
        app_label = "verify_student"

    def __unicode__(self):
        return 'SSOIDVerification for {name}, status: {status}'.format(
            name=self.name,
            status=self.status,
        )
<<<<<<< HEAD
=======
models.signals.post_save.connect(post_save_id_verification, sender=SSOVerification)
>>>>>>> 6f735fbb


class PhotoVerification(IDVerificationAttempt):
    """
    Each PhotoVerification represents a Student's attempt to establish
    their identity by uploading a photo of themselves and a picture ID. An
    attempt actually has a number of fields that need to be filled out at
    different steps of the approval process. While it's useful as a Django Model
    for the querying facilities, **you should only edit a `PhotoVerification`
    object through the methods provided**. Initialize them with a user:

    attempt = PhotoVerification(user=user)

    We track this attempt through various states:

    `created`
        Initial creation and state we're in after uploading the images.
    `ready`
        The user has uploaded their images and checked that they can read the
        images. There's a separate state here because it may be the case that we
        don't actually submit this attempt for review until payment is made.
    `submitted`
        Submitted for review. The review may be done by a staff member or an
        external service. The user cannot make changes once in this state.
    `must_retry`
        We submitted this, but there was an error on submission (i.e. we did not
        get a 200 when we POSTed to Software Secure)
    `approved`
        An admin or an external service has confirmed that the user's photo and
        photo ID match up, and that the photo ID's name matches the user's.
    `denied`
        The request has been denied. See `error_msg` for details on why. An
        admin might later override this and change to `approved`, but the
        student cannot re-open this attempt -- they have to create another
        attempt and submit it instead.

    Because this Model inherits from IDVerificationAttempt, which inherits
    from StatusModel, we can also do things like:

        attempt.status == PhotoVerification.STATUS.created
        attempt.status == "created"
        pending_requests = PhotoVerification.submitted.all()
    """
    ######################## Fields Set During Creation ########################
    # See class docstring for description of status states
    # Where we place the uploaded image files (e.g. S3 URLs)
    face_image_url = models.URLField(blank=True, max_length=255)
    photo_id_image_url = models.URLField(blank=True, max_length=255)

    # Randomly generated UUID so that external services can post back the
    # results of checking a user's photo submission without use exposing actual
    # user IDs or something too easily guessable.
    receipt_id = models.CharField(
        db_index=True,
        default=generateUUID,
        max_length=255,
    )

    # Indicates whether or not a user wants to see the verification status
    # displayed on their dash.  Right now, only relevant for allowing students
    # to "dismiss" a failed midcourse reverification message
    # TODO: This field is deprecated.
    display = models.BooleanField(db_index=True, default=True)

    ######################## Fields Set When Submitting ########################
    submitted_at = models.DateTimeField(null=True, db_index=True)

    #################### Fields Set During Approval/Denial #####################
    # If the review was done by an internal staff member, mark who it was.
    reviewing_user = models.ForeignKey(
        User,
        db_index=True,
        default=None,
        null=True,
        related_name="photo_verifications_reviewed"
    )

    # Mark the name of the service used to evaluate this attempt (e.g
    # Software Secure).
    reviewing_service = models.CharField(blank=True, max_length=255)

    # If status is "denied", this should contain text explaining why.
    error_msg = models.TextField(blank=True)

    # Non-required field. External services can add any arbitrary codes as time
    # goes on. We don't try to define an exhuastive list -- this is just
    # capturing it so that we can later query for the common problems.
    error_code = models.CharField(blank=True, max_length=50)

    class Meta(object):
        app_label = "verify_student"
        abstract = True
        ordering = ['-created_at']

<<<<<<< HEAD
    def active_at_datetime(self, deadline):
        """Check whether the verification was active at a particular datetime.

        Arguments:
            deadline (datetime): The date at which the verification was active
                (created before and expiration datetime is after today).

        Returns:
            bool

        """
        return (
            self.created_at < deadline and
            self.expiration_datetime > datetime.now(pytz.UTC)
        )

=======
>>>>>>> 6f735fbb
    def parsed_error_msg(self):
        """
        Sometimes, the error message we've received needs to be parsed into
        something more human readable

        The default behavior is to return the current error message as is.
        """
        return self.error_msg

    @status_before_must_be("created")
    def upload_face_image(self, img):
        raise NotImplementedError

    @status_before_must_be("created")
    def upload_photo_id_image(self, img):
        raise NotImplementedError

    @status_before_must_be("created")
    def mark_ready(self):
        """
        Mark that the user data in this attempt is correct. In order to
        succeed, the user must have uploaded the necessary images
        (`face_image_url`, `photo_id_image_url`). This method will also copy
        their name from their user profile. Prior to marking it ready, we read
        this value directly from their profile, since they're free to change it.
        This often happens because people put in less formal versions of their
        name on signup, but realize they want something different to go on a
        formal document.

        Valid attempt statuses when calling this method:
            `created`

        Status after method completes: `ready`

        Other fields that will be set by this method:
            `name`

        State Transitions:

        `created` → `ready`
            This is what happens when the user confirms to us that the pictures
            they uploaded are good. Note that we don't actually do a submission
            anywhere yet.
        """
        # At any point prior to this, they can change their names via their
        # student dashboard. But at this point, we lock the value into the
        # attempt.
        self.name = self.user.profile.name
        self.status = "ready"
        self.save()

    @status_before_must_be("must_retry", "submitted", "approved", "denied")
    def approve(self, user_id=None, service=""):
        """
        Approve this attempt. `user_id`

        Valid attempt statuses when calling this method:
            `submitted`, `approved`, `denied`

        Status after method completes: `approved`

        Other fields that will be set by this method:
            `reviewed_by_user_id`, `reviewed_by_service`, `error_msg`

        State Transitions:

        `submitted` → `approved`
            This is the usual flow, whether initiated by a staff user or an
            external validation service.
        `approved` → `approved`
            No-op. First one to approve it wins.
        `denied` → `approved`
            This might happen if a staff member wants to override a decision
            made by an external service or another staff member (say, in
            response to a support request). In this case, the previous values
            of `reviewed_by_user_id` and `reviewed_by_service` will be changed
            to whoever is doing the approving, and `error_msg` will be reset.
            The only record that this record was ever denied would be in our
            logs. This should be a relatively rare occurence.
        """
        # If someone approves an outdated version of this, the first one wins
        if self.status == "approved":
            return

        log.info(u"Verification for user '{user_id}' approved by '{reviewer}'.".format(
            user_id=self.user, reviewer=user_id
        ))
        self.error_msg = ""  # reset, in case this attempt was denied before
        self.error_code = ""  # reset, in case this attempt was denied before
        self.reviewing_user = user_id
        self.reviewing_service = service
        self.status = "approved"
        self.save()
        # Emit signal to find and generate eligible certificates
        LEARNER_NOW_VERIFIED.send_robust(
            sender=PhotoVerification,
            user=self.user
        )

    @status_before_must_be("must_retry", "submitted", "approved", "denied")
    def deny(self,
             error_msg,
             error_code="",
             reviewing_user=None,
             reviewing_service=""):
        """
        Deny this attempt.

        Valid attempt statuses when calling this method:
            `submitted`, `approved`, `denied`

        Status after method completes: `denied`

        Other fields that will be set by this method:
            `reviewed_by_user_id`, `reviewed_by_service`, `error_msg`,
            `error_code`

        State Transitions:

        `submitted` → `denied`
            This is the usual flow, whether initiated by a staff user or an
            external validation service.
        `approved` → `denied`
            This might happen if a staff member wants to override a decision
            made by an external service or another staff member, or just correct
            a mistake made during the approval process. In this case, the
            previous values of `reviewed_by_user_id` and `reviewed_by_service`
            will be changed to whoever is doing the denying. The only record
            that this record was ever approved would be in our logs. This should
            be a relatively rare occurence.
        `denied` → `denied`
            Update the error message and reviewing_user/reviewing_service. Just
            lets you amend the error message in case there were additional
            details to be made.
        """
        log.info(u"Verification for user '{user_id}' denied by '{reviewer}'.".format(
            user_id=self.user, reviewer=reviewing_user
        ))
        self.error_msg = error_msg
        self.error_code = error_code
        self.reviewing_user = reviewing_user
        self.reviewing_service = reviewing_service
        self.status = "denied"
        self.save()

    @status_before_must_be("must_retry", "submitted", "approved", "denied")
    def system_error(self,
                     error_msg,
                     error_code="",
                     reviewing_user=None,
                     reviewing_service=""):
        """
        Mark that this attempt could not be completed because of a system error.
        Status should be moved to `must_retry`. For example, if Software Secure
        reported to us that they couldn't process our submission because they
        couldn't decrypt the image we sent.
        """
        if self.status in ["approved", "denied"]:
            return  # If we were already approved or denied, just leave it.

        self.error_msg = error_msg
        self.error_code = error_code
        self.reviewing_user = reviewing_user
        self.reviewing_service = reviewing_service
        self.status = "must_retry"
        self.save()


class SoftwareSecurePhotoVerification(PhotoVerification):
    """
    Model to verify identity using a service provided by Software Secure. Much
    of the logic is inherited from `PhotoVerification`, but this class
    encrypts the photos.

    Software Secure (http://www.softwaresecure.com/) is a remote proctoring
    service that also does identity verification. A student uses their webcam
    to upload two images: one of their face, one of a photo ID. Due to the
    sensitive nature of the data, the following security precautions are taken:

    1. The snapshot of their face is encrypted using AES-256 in CBC mode. All
       face photos are encypted with the same key, and this key is known to
       both Software Secure and edx-platform.

    2. The snapshot of a user's photo ID is also encrypted using AES-256, but
       the key is randomly generated using os.urandom. Every verification
       attempt has a new key. The AES key is then encrypted using a public key
       provided by Software Secure. We store only the RSA-encryped AES key.
       Since edx-platform does not have Software Secure's private RSA key, it
       means that we can no longer even read photo ID.

    3. The encrypted photos are base64 encoded and stored in an S3 bucket that
       edx-platform does not have read access to.

    Note: this model handles *inital* verifications (which you must perform
    at the time you register for a verified cert).
    """
    # This is a base64.urlsafe_encode(rsa_encrypt(photo_id_aes_key), ss_pub_key)
    # So first we generate a random AES-256 key to encrypt our photo ID with.
    # Then we RSA encrypt it with Software Secure's public key. Then we base64
    # encode that. The result is saved here. Actual expected length is 344.
    photo_id_key = models.TextField(max_length=1024)

    IMAGE_LINK_DURATION = 5 * 60 * 60 * 24  # 5 days in seconds
    copy_id_photo_from = models.ForeignKey("self", null=True, blank=True)

    @classmethod
    def get_initial_verification(cls, user, earliest_allowed_date=None):
        """Get initial verification for a user with the 'photo_id_key'.

        Arguments:
            user(User): user object
            earliest_allowed_date(datetime): override expiration date for initial verification

        Return:
            SoftwareSecurePhotoVerification (object) or None
        """
        init_verification = cls.objects.filter(
            user=user,
            status__in=["submitted", "approved"],
            created_at__gte=(
                earliest_allowed_date or earliest_allowed_verification_date()
            )
        ).exclude(photo_id_key='')

        return init_verification.latest('created_at') if init_verification.exists() else None

    @status_before_must_be("created")
    def upload_face_image(self, img_data):
        """
        Upload an image of the user's face. `img_data` should be a raw
        bytestream of a PNG image. This method will take the data, encrypt it
        using our FACE_IMAGE_AES_KEY, encode it with base64 and save it to the
        storage backend.

        Yes, encoding it to base64 adds compute and disk usage without much real
        benefit, but that's what the other end of this API is expecting to get.
        """
        # Skip this whole thing if we're running acceptance tests or if we're
        # developing and aren't interested in working on student identity
        # verification functionality. If you do want to work on it, you have to
        # explicitly enable these in your private settings.
        if settings.FEATURES.get('AUTOMATIC_VERIFY_STUDENT_IDENTITY_FOR_TESTING'):
            return

        aes_key_str = settings.VERIFY_STUDENT["SOFTWARE_SECURE"]["FACE_IMAGE_AES_KEY"]
        aes_key = aes_key_str.decode("hex")

        path = self._get_path("face")
        buff = ContentFile(encrypt_and_encode(img_data, aes_key))
        self._storage.save(path, buff)

    @status_before_must_be("created")
    def upload_photo_id_image(self, img_data):
        """
        Upload an the user's photo ID image. `img_data` should be a raw
        bytestream of a PNG image. This method will take the data, encrypt it
        using a randomly generated AES key, encode it with base64 and save it
        to the storage backend. The random key is also encrypted using Software
        Secure's public RSA key and stored in our `photo_id_key` field.

        Yes, encoding it to base64 adds compute and disk usage without much real
        benefit, but that's what the other end of this API is expecting to get.
        """
        # Skip this whole thing if we're running acceptance tests or if we're
        # developing and aren't interested in working on student identity
        # verification functionality. If you do want to work on it, you have to
        # explicitly enable these in your private settings.
        if settings.FEATURES.get('AUTOMATIC_VERIFY_STUDENT_IDENTITY_FOR_TESTING'):
            # fake photo id key is set only for initial verification
            self.photo_id_key = 'fake-photo-id-key'
            self.save()
            return

        aes_key = random_aes_key()
        rsa_key_str = settings.VERIFY_STUDENT["SOFTWARE_SECURE"]["RSA_PUBLIC_KEY"]
        rsa_encrypted_aes_key = rsa_encrypt(aes_key, rsa_key_str)

        # Save this to the storage backend
        path = self._get_path("photo_id")
        buff = ContentFile(encrypt_and_encode(img_data, aes_key))
        self._storage.save(path, buff)

        # Update our record fields
        self.photo_id_key = rsa_encrypted_aes_key.encode('base64')
        self.save()

    @status_before_must_be("must_retry", "ready", "submitted")
    def submit(self, copy_id_photo_from=None):
        """
        Submit our verification attempt to Software Secure for validation. This
        will set our status to "submitted" if the post is successful, and
        "must_retry" if the post fails.

        Keyword Arguments:
            copy_id_photo_from (SoftwareSecurePhotoVerification): If provided, re-send the ID photo
                data from this attempt.  This is used for reverification, in which new face photos
                are sent with previously-submitted ID photos.

        """
        try:
            response = self.send_request(copy_id_photo_from=copy_id_photo_from)
            if response.ok:
                self.submitted_at = datetime.now(pytz.UTC)
                self.status = "submitted"
                self.save()
            else:
                self.status = "must_retry"
                self.error_msg = response.text
                self.save()
        except Exception:       # pylint: disable=broad-except
            log.exception(
                'Software Secure submission failed for user %s, setting status to must_retry',
                self.user.username
            )
            self.status = "must_retry"
            self.save()

    def parsed_error_msg(self):
        """
        Parse the error messages we receive from SoftwareSecure

        Error messages are written in the form:

            `[{"photoIdReasons": ["Not provided"]}]`

        Returns:
            str[]: List of error messages.
        """
        parsed_errors = []
        error_map = {
            'EdX name not provided': 'name_mismatch',
            'Name mismatch': 'name_mismatch',
            'Photo/ID Photo mismatch': 'photos_mismatched',
            'ID name not provided': 'id_image_missing_name',
            'Invalid Id': 'id_invalid',
            'No text': 'id_invalid',
            'Not provided': 'id_image_missing',
            'Photo hidden/No photo': 'id_image_not_clear',
            'Text not clear': 'id_image_not_clear',
            'Face out of view': 'user_image_not_clear',
            'Image not clear': 'user_image_not_clear',
            'Photo not provided': 'user_image_missing',
        }

        try:
            messages = set()
            message_groups = json.loads(self.error_msg)

            for message_group in message_groups:
                messages = messages.union(set(*six.itervalues(message_group)))

            for message in messages:
                parsed_error = error_map.get(message)

                if parsed_error:
                    parsed_errors.append(parsed_error)
                else:
                    log.debug('Ignoring photo verification error message: %s', message)
        except Exception:   # pylint: disable=broad-except
            log.exception('Failed to parse error message for SoftwareSecurePhotoVerification %d', self.pk)

        return parsed_errors

    def image_url(self, name, override_receipt_id=None):
        """
        We dynamically generate this, since we want it the expiration clock to
        start when the message is created, not when the record is created.

        Arguments:
            name (str): Name of the image (e.g. "photo_id" or "face")

        Keyword Arguments:
            override_receipt_id (str): If provided, use this receipt ID instead
                of the ID for this attempt.  This is useful for reverification
                where we need to construct a URL to a previously-submitted
                photo ID image.

        Returns:
            string: The expiring URL for the image.

        """
        path = self._get_path(name, override_receipt_id=override_receipt_id)
        return self._storage.url(path)

    @cached_property
    def _storage(self):
        """
        Return the configured django storage backend.
        """
        config = settings.VERIFY_STUDENT["SOFTWARE_SECURE"]

        # Default to the S3 backend for backward compatibility
        storage_class = config.get("STORAGE_CLASS", "storages.backends.s3boto.S3BotoStorage")
        storage_kwargs = config.get("STORAGE_KWARGS", {})

        # Map old settings to the parameters expected by the storage backend
        if "AWS_ACCESS_KEY" in config:
            storage_kwargs["access_key"] = config["AWS_ACCESS_KEY"]
        if "AWS_SECRET_KEY" in config:
            storage_kwargs["secret_key"] = config["AWS_SECRET_KEY"]
        if "S3_BUCKET" in config:
            storage_kwargs["bucket"] = config["S3_BUCKET"]
            storage_kwargs["querystring_expire"] = self.IMAGE_LINK_DURATION

        return get_storage(storage_class, **storage_kwargs)

    def _get_path(self, prefix, override_receipt_id=None):
        """
        Returns the path to a resource with this instance's `receipt_id`.

        If `override_receipt_id` is given, the path to that resource will be
        retrieved instead. This allows us to retrieve images submitted in
        previous attempts (used for reverification, where we send a new face
        photo with the same photo ID from a previous attempt).
        """
        receipt_id = self.receipt_id if override_receipt_id is None else override_receipt_id
        return os.path.join(prefix, receipt_id)

    def _encrypted_user_photo_key_str(self):
        """
        Software Secure needs to have both UserPhoto and PhotoID decrypted in
        the same manner. So even though this is going to be the same for every
        request, we're also using RSA encryption to encrypt the AES key for
        faces.
        """
        face_aes_key_str = settings.VERIFY_STUDENT["SOFTWARE_SECURE"]["FACE_IMAGE_AES_KEY"]
        face_aes_key = face_aes_key_str.decode("hex")
        rsa_key_str = settings.VERIFY_STUDENT["SOFTWARE_SECURE"]["RSA_PUBLIC_KEY"]
        rsa_encrypted_face_aes_key = rsa_encrypt(face_aes_key, rsa_key_str)

        return rsa_encrypted_face_aes_key.encode("base64")

    def create_request(self, copy_id_photo_from=None):
        """
        Construct the HTTP request to the photo verification service.

        Keyword Arguments:
            copy_id_photo_from (SoftwareSecurePhotoVerification): If provided, re-send the ID photo
                data from this attempt.  This is used for reverification, in which new face photos
                are sent with previously-submitted ID photos.

        Returns:
            tuple of (header, body), where both `header` and `body` are dictionaries.

        """
        access_key = settings.VERIFY_STUDENT["SOFTWARE_SECURE"]["API_ACCESS_KEY"]
        secret_key = settings.VERIFY_STUDENT["SOFTWARE_SECURE"]["API_SECRET_KEY"]

        scheme = "https" if settings.HTTPS == "on" else "http"
        callback_url = "{}://{}{}".format(
            scheme, settings.SITE_NAME, reverse('verify_student_results_callback')
        )

        # If we're copying the photo ID image from a previous verification attempt,
        # then we need to send the old image data with the correct image key.
        photo_id_url = (
            self.image_url("photo_id")
            if copy_id_photo_from is None
            else self.image_url("photo_id", override_receipt_id=copy_id_photo_from.receipt_id)
        )

        photo_id_key = (
            self.photo_id_key
            if copy_id_photo_from is None else
            copy_id_photo_from.photo_id_key
        )

        body = {
            "EdX-ID": str(self.receipt_id),
            "ExpectedName": self.name,
            "PhotoID": photo_id_url,
            "PhotoIDKey": photo_id_key,
            "SendResponseTo": callback_url,
            "UserPhoto": self.image_url("face"),
            "UserPhotoKey": self._encrypted_user_photo_key_str(),
        }
        headers = {
            "Content-Type": "application/json",
            "Date": formatdate(timeval=None, localtime=False, usegmt=True)
        }
        _message, _sig, authorization = generate_signed_message(
            "POST", headers, body, access_key, secret_key
        )
        headers['Authorization'] = authorization

        return headers, body

    def request_message_txt(self):
        """
        This is the body of the request we send across. This is never actually
        used in the code, but exists for debugging purposes -- you can call
        `print attempt.request_message_txt()` on the console and get a readable
        rendering of the request that would be sent across, without actually
        sending anything.
        """
        headers, body = self.create_request()

        header_txt = "\n".join(
            "{}: {}".format(h, v) for h, v in sorted(headers.items())
        )
        body_txt = json.dumps(body, indent=2, sort_keys=True, ensure_ascii=False).encode('utf-8')

        return header_txt + "\n\n" + body_txt

    def send_request(self, copy_id_photo_from=None):
        """
        Assembles a submission to Software Secure and sends it via HTTPS.

        Keyword Arguments:
            copy_id_photo_from (SoftwareSecurePhotoVerification): If provided, re-send the ID photo
                data from this attempt.  This is used for reverification, in which new face photos
                are sent with previously-submitted ID photos.

        Returns:
            request.Response

        """
        # If AUTOMATIC_VERIFY_STUDENT_IDENTITY_FOR_TESTING is True, we want to
        # skip posting anything to Software Secure. We actually don't even
        # create the message because that would require encryption and message
        # signing that rely on settings.VERIFY_STUDENT values that aren't set
        # in dev. So we just pretend like we successfully posted
        if settings.FEATURES.get('AUTOMATIC_VERIFY_STUDENT_IDENTITY_FOR_TESTING'):
            fake_response = requests.Response()
            fake_response.status_code = 200
            return fake_response

        headers, body = self.create_request(copy_id_photo_from=copy_id_photo_from)
        response = requests.post(
            settings.VERIFY_STUDENT["SOFTWARE_SECURE"]["API_URL"],
            headers=headers,
            data=json.dumps(body, indent=2, sort_keys=True, ensure_ascii=False).encode('utf-8'),
            verify=False
        )

        log.info("Sent request to Software Secure for receipt ID %s.", self.receipt_id)
        if copy_id_photo_from is not None:
            log.info(
                (
                    "Software Secure attempt with receipt ID %s used the same photo ID "
                    "data as the receipt with ID %s"
                ),
                self.receipt_id, copy_id_photo_from.receipt_id
            )

        log.debug("Headers:\n{}\n\n".format(headers))
        log.debug("Body:\n{}\n\n".format(body))
        log.debug("Return code: {}".format(response.status_code))
        log.debug("Return message:\n\n{}\n\n".format(response.text))

        return response
models.signals.post_save.connect(post_save_id_verification, sender=SoftwareSecurePhotoVerification)


class VerificationDeadline(TimeStampedModel):
    """
    Represent a verification deadline for a particular course.

    The verification deadline is the datetime after which
    users are no longer allowed to submit photos for initial verification
    in a course.

    Note that this is NOT the same as the "upgrade" deadline, after
    which a user is no longer allowed to upgrade to a verified enrollment.

    If no verification deadline record exists for a course,
    then that course does not have a deadline.  This means that users
    can submit photos at any time.
    """
    class Meta(object):
        app_label = "verify_student"

    course_key = CourseKeyField(
        max_length=255,
        db_index=True,
        unique=True,
        help_text=ugettext_lazy(u"The course for which this deadline applies"),
    )

    deadline = models.DateTimeField(
        help_text=ugettext_lazy(
            u"The datetime after which users are no longer allowed "
            u"to submit photos for verification."
        )
    )

    # The system prefers to set this automatically based on default settings. But
    # if the field is set manually we want a way to indicate that so we don't
    # overwrite the manual setting of the field.
    deadline_is_explicit = models.BooleanField(default=False)

    ALL_DEADLINES_CACHE_KEY = "verify_student.all_verification_deadlines"

    @classmethod
    def set_deadline(cls, course_key, deadline, is_explicit=False):
        """
        Configure the verification deadline for a course.

        If `deadline` is `None`, then the course will have no verification
        deadline.  In this case, users will be able to verify for the course
        at any time.

        Arguments:
            course_key (CourseKey): Identifier for the course.
            deadline (datetime or None): The verification deadline.

        """
        if deadline is None:
            VerificationDeadline.objects.filter(course_key=course_key).delete()
        else:
            record, created = VerificationDeadline.objects.get_or_create(
                course_key=course_key,
                defaults={"deadline": deadline, "deadline_is_explicit": is_explicit}
            )

            if not created:
                record.deadline = deadline
                record.deadline_is_explicit = is_explicit
                record.save()

    @classmethod
    def deadlines_for_courses(cls, course_keys):
        """
        Retrieve verification deadlines for particular courses.

        Arguments:
            course_keys (list): List of `CourseKey`s.

        Returns:
            dict: Map of course keys to datetimes (verification deadlines)

        """
        all_deadlines = cache.get(cls.ALL_DEADLINES_CACHE_KEY)
        if all_deadlines is None:
            all_deadlines = {
                deadline.course_key: deadline.deadline
                for deadline in VerificationDeadline.objects.all()
            }
            cache.set(cls.ALL_DEADLINES_CACHE_KEY, all_deadlines)

        return {
            course_key: all_deadlines[course_key]
            for course_key in course_keys
            if course_key in all_deadlines
        }

    @classmethod
    def deadline_for_course(cls, course_key):
        """
        Retrieve the verification deadline for a particular course.

        Arguments:
            course_key (CourseKey): The identifier for the course.

        Returns:
            datetime or None

        """
        try:
            deadline = cls.objects.get(course_key=course_key)
            return deadline.deadline
        except cls.DoesNotExist:
            return None


@receiver(models.signals.post_save, sender=VerificationDeadline)
@receiver(models.signals.post_delete, sender=VerificationDeadline)
def invalidate_deadline_caches(sender, **kwargs):  # pylint: disable=unused-argument
    """Invalidate the cached verification deadline information. """
    cache.delete(VerificationDeadline.ALL_DEADLINES_CACHE_KEY)<|MERGE_RESOLUTION|>--- conflicted
+++ resolved
@@ -119,8 +119,6 @@
         days_good_for = settings.VERIFY_STUDENT["DAYS_GOOD_FOR"]
         return self.created_at + timedelta(days=days_good_for)
 
-<<<<<<< HEAD
-=======
     def active_at_datetime(self, deadline):
         """Check whether the verification was active at a particular datetime.
 
@@ -167,7 +165,6 @@
     id_verification.updated_at = instance.updated_at
     id_verification.save()
 
->>>>>>> 6f735fbb
 
 class SSOVerification(IDVerificationAttempt):
     """
@@ -209,10 +206,7 @@
             name=self.name,
             status=self.status,
         )
-<<<<<<< HEAD
-=======
 models.signals.post_save.connect(post_save_id_verification, sender=SSOVerification)
->>>>>>> 6f735fbb
 
 
 class PhotoVerification(IDVerificationAttempt):
@@ -307,25 +301,6 @@
         abstract = True
         ordering = ['-created_at']
 
-<<<<<<< HEAD
-    def active_at_datetime(self, deadline):
-        """Check whether the verification was active at a particular datetime.
-
-        Arguments:
-            deadline (datetime): The date at which the verification was active
-                (created before and expiration datetime is after today).
-
-        Returns:
-            bool
-
-        """
-        return (
-            self.created_at < deadline and
-            self.expiration_datetime > datetime.now(pytz.UTC)
-        )
-
-=======
->>>>>>> 6f735fbb
     def parsed_error_msg(self):
         """
         Sometimes, the error message we've received needs to be parsed into
